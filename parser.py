--- conflicted
+++ resolved
@@ -76,11 +76,7 @@
     def parse_expression(self):
         """Parse arithmetic expressions with operators +, -, *, /."""
         left = self.parse_term()
-<<<<<<< HEAD
-        while self.current_token.token_type in ('PLUS', 'MINUS', 'EQUALS', 'NOT_EQUALS', 'LESS_THAN', 'GREATER_THAN', 'LESS_EQUAL', 'GREATER_EQUAL'):
-=======
         while self.current_token.token_type in ('PLUS', 'MINUS','EQUALS', 'NOT_EQUALS', 'LESS_THAN', 'GREATER_THAN', 'LESS_EQUAL', 'GREATER_EQUAL'):
->>>>>>> 3857a113
             op = self.current_token
             self.advance()
             right = self.parse_term()
